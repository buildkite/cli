--- conflicted
+++ resolved
@@ -34,22 +34,6 @@
 	Quiet   bool `help:"Suppress progress output" short:"q"`
 	// Verbose bool `help:"Enable verbose error output" short:"V"` // TODO: Implement this, atm this is just a skeleton flag
 
-<<<<<<< HEAD
-	Agent     AgentCmd         `cmd:"" help:"Manage agents"`
-	Api       ApiCmd           `cmd:"" help:"Interact with the Buildkite API"`
-	Artifacts ArtifactsCmd     `cmd:"" help:"Manage pipeline build artifacts"`
-	Build     BuildCmd         `cmd:"" help:"Manage pipeline builds"`
-	Cluster   ClusterCmd       `cmd:"" help:"Manage organization clusters"`
-	Configure ConfigureCmd     `cmd:"" help:"Configure Buildkite API token"`
-	Init      bkInit.InitCmd   `cmd:"" help:"Initialize a pipeline.yaml file"`
-	Job       JobCmd           `cmd:"" help:"Manage jobs within a build"`
-	Pipeline  PipelineCmd      `cmd:"" help:"Manage pipelines"`
-	Package   PackageCmd       `cmd:"" help:"Manage packages"`
-	Use       use.UseCmd       `cmd:"" help:"Select an organization"`
-	User      UserCmd          `cmd:"" help:"Manage organization users"`
-	Version   VersionCmd       `cmd:"" help:"Print the version of the CLI being used"`
-	Whoami    whoami.WhoAmICmd `cmd:"" help:"Print the current user and organization"`
-=======
 	Agent        AgentCmd         `cmd:"" help:"Manage agents"`
 	Api          ApiCmd           `cmd:"" help:"Interact with the Buildkite API"`
 	Artifacts    ArtifactsCmd     `cmd:"" help:"Manage pipeline build artifacts"`
@@ -65,7 +49,6 @@
 	User         UserCmd          `cmd:"" help:"Invite users to the organization"`
 	Version      VersionCmd       `cmd:"" help:"Print the version of the CLI being used"`
 	Whoami       whoami.WhoAmICmd `cmd:"" help:"Print the current user and organization"`
->>>>>>> d757cdf2
 }
 
 // Hybrid delegation commands, we should delete from these when native Kong implementations ready
