package main

import (
	"context"
	"fmt"
	"os"

	"github.com/alecthomas/kong"
	"github.com/buildkite/cli/v3/cmd/agent"
	"github.com/buildkite/cli/v3/cmd/api"
	"github.com/buildkite/cli/v3/cmd/artifacts"
	"github.com/buildkite/cli/v3/cmd/build"
	"github.com/buildkite/cli/v3/cmd/cluster"
	bkInit "github.com/buildkite/cli/v3/cmd/init"
	"github.com/buildkite/cli/v3/cmd/job"
	"github.com/buildkite/cli/v3/cmd/pipeline"
	"github.com/buildkite/cli/v3/cmd/use"
	"github.com/buildkite/cli/v3/cmd/version"
	"github.com/buildkite/cli/v3/cmd/whoami"
	"github.com/buildkite/cli/v3/internal/cli"
	bkErrors "github.com/buildkite/cli/v3/internal/errors"
	"github.com/buildkite/cli/v3/pkg/cmd/factory"
	"github.com/buildkite/cli/v3/pkg/cmd/root"
	"github.com/buildkite/cli/v3/pkg/output"
)

// Kong CLI structure, with base commands defined as additional commands are defined in their respective files
type CLI struct {
	// Global flags
	Yes     bool `help:"Skip all confirmation prompts" short:"y"`
	NoInput bool `help:"Disable all interactive prompts" name:"no-input"`
	Quiet   bool `help:"Suppress progress output" short:"q"`
	// Verbose bool `help:"Enable verbose error output" short:"V"` // TODO: Implement this, atm this is just a skeleton flag

	Agent     AgentCmd         `cmd:"" help:"Manage agents"`
	Api       ApiCmd           `cmd:"" help:"Interact with the Buildkite API"`
	Artifacts ArtifactsCmd     `cmd:"" help:"Manage pipeline build artifacts"`
	Build     BuildCmd         `cmd:"" help:"Manage pipeline builds"`
	Cluster   ClusterCmd       `cmd:"" help:"Manage organization clusters"`
	Configure ConfigureCmd     `cmd:"" help:"Configure Buildkite API token"`
	Init      bkInit.InitCmd   `cmd:"" help:"Initialize a pipeline.yaml file"`
	Job       JobCmd           `cmd:"" help:"Manage jobs within a build"`
	Pipeline  PipelineCmd      `cmd:"" help:"Manage pipelines"`
	Package   PackageCmd       `cmd:"" help:"Manage packages"`
	Use       use.UseCmd       `cmd:"" help:"Select an organization"`
	User      UserCmd          `cmd:"" help:"Invite users to the organization"`
	Version   VersionCmd       `cmd:"" help:"Print the version of the CLI being used"`
	Whoami    whoami.WhoAmICmd `cmd:"" help:"Print the current user and organization"`
}

// Hybrid delegation commands, we should delete from these when native Kong implementations ready
type (
	VersionCmd struct {
		version.VersionCmd `cmd:"" help:"Print the version of the CLI being used"`
	}
	AgentCmd struct {
		Pause  agent.PauseCmd  `cmd:"" help:"Pause a Buildkite agent."`
		List   agent.ListCmd   `cmd:"" help:"List agents."`
		Resume agent.ResumeCmd `cmd:"" help:"Resume a Buildkite agent."`
		Stop   agent.StopCmd   `cmd:"" help:"Stop Buildkite agents."`
		View   agent.ViewCmd   `cmd:"" help:"View details of an agent."`
	}
	ArtifactsCmd struct {
		Download artifacts.DownloadCmd `cmd:"" help:"Download an artifact by its UUID."`
		List     artifacts.ListCmd     `cmd:"" help:"List artifacts for a build or a job in a build."`
	}
	BuildCmd struct {
		Create   build.CreateCmd   `cmd:"" aliases:"new" help:"Create a new build."` // Aliasing "new" because we've renamed this to "create", but we need to support backwards compatibility
		Cancel   build.CancelCmd   `cmd:"" help:"Cancel a build."`
		View     build.ViewCmd     `cmd:"" help:"View build information."`
		List     build.ListCmd     `cmd:"" help:"List builds."`
		Download build.DownloadCmd `cmd:"" help:"Download resources for a build."`
		Rebuild  build.RebuildCmd  `cmd:"" help:"Rebuild a build."`
		Watch    build.WatchCmd    `cmd:"" help:"Watch a build's progress in real-time."`
	}
	ClusterCmd struct {
		List cluster.ListCmd `cmd:"" help:"List clusters."`
		View cluster.ViewCmd `cmd:"" help:"View cluster information."`
	}
	JobCmd struct {
		Cancel  job.CancelCmd  `cmd:"" help:"Cancel a job."`
		List    job.ListCmd    `cmd:"" help:"List jobs."`
		Retry   job.RetryCmd   `cmd:"" help:"Retry a job."`
		Unblock job.UnblockCmd `cmd:"" help:"Unblock a job."`
	}
	PackageCmd struct {
		Args []string `arg:"" optional:"" passthrough:"all"`
	}
	PipelineCmd struct {
		Create   pipeline.CreateCmd   `cmd:"" help:"Create a new pipeline."`
		List     pipeline.ListCmd     `cmd:"" help:"List pipelines."`
		Migrate  pipeline.MigrateCmd  `cmd:"" help:"Migrate a CI/CD pipeline configuration to Buildkite format."`
		Validate pipeline.ValidateCmd `cmd:"" help:"Validate a pipeline YAML file."`
		View     pipeline.ViewCmd     `cmd:"" help:"View a pipeline."`
	}
	UserCmd struct {
		Args []string `arg:"" optional:"" passthrough:"all"`
	}
	ApiCmd struct {
		api.ApiCmd `cmd:"" help:"Interact with the Buildkite API"`
	}
	ConfigureCmd struct {
		Args []string `arg:"" optional:"" passthrough:"all"`
	}
<<<<<<< HEAD
	UseCmd struct {
=======
	InitCmd struct {
>>>>>>> 0bdb3dbb
		Args []string `arg:"" optional:"" passthrough:"all"`
	}
)

// Delegation methods, we should delete when native Kong implementations ready
func (p *PackageCmd) Run(cli *CLI) error   { return cli.delegateToCobraSystem("package", p.Args) }
func (u *UserCmd) Run(cli *CLI) error      { return cli.delegateToCobraSystem("user", u.Args) }
func (c *ConfigureCmd) Run(cli *CLI) error { return cli.delegateToCobraSystem("configure", c.Args) }
<<<<<<< HEAD
func (u *UseCmd) Run(cli *CLI) error       { return cli.delegateToCobraSystem("use", u.Args) }
=======
func (i *InitCmd) Run(cli *CLI) error      { return cli.delegateToCobraSystem("init", i.Args) }
>>>>>>> 0bdb3dbb

// delegateToCobraSystem delegates execution to the legacy Cobra command system.
// This is a temporary bridge during the Kong migration that ensures backwards compatibility
// by reconstructing global flags that Kong has already parsed.
func (cli *CLI) delegateToCobraSystem(command string, args []string) error {
	// Preserve and restore original args for safety
	originalArgs := os.Args
	defer func() { os.Args = originalArgs }()

	// Reconstruct command args with global flags for Cobra compatibility
	reconstructedArgs := cli.buildCobraArgs(command, args)
	os.Args = reconstructedArgs

	if code := runCobraSystem(); code != 0 {
		os.Exit(code)
	}
	return nil
}

// buildCobraArgs constructs the argument slice for Cobra, including global flags.
// Kong parses and consumes global flags before delegation, so we need to reconstruct
// them to maintain backwards compatibility with Cobra commands.
func (cli *CLI) buildCobraArgs(command string, passthroughArgs []string) []string {
	args := []string{os.Args[0], command}

	if cli.Yes {
		args = append(args, "--yes")
	}
	if cli.NoInput {
		args = append(args, "--no-input")
	}
	if cli.Quiet {
		args = append(args, "--quiet")
	}
	// TODO: Add verbose flag reconstruction when implemented
	// if cli.Verbose {
	// 	args = append(args, "--verbose")
	// }

	args = append(args, passthroughArgs...)

	return args
}

func runCobraSystem() int {
	f, err := factory.New()
	if err != nil {
		handleError(bkErrors.NewInternalError(err, "failed to initialize CLI", "This is likely a bug", "Report to Buildkite"))
		return bkErrors.ExitCodeInternalError
	}

	rootCmd, err := root.NewCmdRoot(f)
	if err != nil {
		handleError(bkErrors.NewInternalError(err, "failed to create commands", "This is likely a bug", "Report to Buildkite"))
		return bkErrors.ExitCodeInternalError
	}

	rootCmd.SetContext(context.Background())
	rootCmd.SilenceErrors = true

	if err := rootCmd.Execute(); err != nil {
		handleError(err)
		return 1
	}
	return 0
}

func handleError(err error) {
	bkErrors.NewHandler().Handle(err)
}

func newKongParser(cli *CLI) (*kong.Kong, error) {
	return kong.New(
		cli,
		kong.Name("bk"),
		kong.Description("Work with Buildkite from the command line."),
		kong.UsageOnError(),
		kong.Vars{
			"output_default_format": string(output.DefaultFormat),
		},
	)
}

func main() {
	os.Exit(run())
}

func run() int {
	// Handle no-args case by showing help instead of error
	// This addresses the Kong limitation described in https://github.com/alecthomas/kong/issues/33
	if len(os.Args) <= 1 {
		cli := &CLI{}
		parser, err := newKongParser(cli)
		if err != nil {
			fmt.Fprintf(os.Stderr, "Error: %v\n", err)
			return 1
		}
		_, _ = parser.Parse([]string{"--help"})
		return 0
	}

	// We can remove the isHelpRequest function when we have full Kong support for all commands
	if isHelpRequest() {
		return runCobraSystem()
	}

	cliInstance := &CLI{}

	parser, err := newKongParser(cliInstance)
	if err != nil {
		fmt.Fprintf(os.Stderr, "Error: %v\n", err)
		return 1
	}
	ctx, err := parser.Parse(os.Args[1:])
	if err != nil {
		fmt.Fprintf(os.Stderr, "Error: %v\n", err)
		return 1
	}

	globals := cli.Globals{
		Yes:     cliInstance.Yes,
		NoInput: cliInstance.NoInput,
		Quiet:   cliInstance.Quiet,
	}

	ctx.BindTo(cli.GlobalFlags(globals), (*cli.GlobalFlags)(nil))

	if err := ctx.Run(cliInstance); err != nil {
		handleError(err)
		return 1
	}
	return 0
}

// We can rip this out when we have full Kong support for all commands
func isHelpRequest() bool {
	// Let Kong handle no-args case and global help
	if len(os.Args) < 2 {
		return false
	}

	// Global help, e.g. bk --help - let Kong handle this too
	if len(os.Args) == 2 && (os.Args[1] == "-h" || os.Args[1] == "--help") {
		return false
	}

	// Let Kong handle build subcommand help since build is fully migrated
	if len(os.Args) >= 2 && os.Args[1] == "build" {
		return false
	}

	if len(os.Args) >= 2 && os.Args[1] == "agent" {
		return false
	}

	if len(os.Args) >= 2 && os.Args[1] == "job" {
		return false
	}

	if len(os.Args) >= 2 && os.Args[1] == "cluster" {
		return false
	}

	if len(os.Args) >= 2 && os.Args[1] == "artifacts" {
		return false
	}

	if len(os.Args) >= 2 && os.Args[1] == "api" {
		return false
	}

	if len(os.Args) >= 2 && os.Args[1] == "version" {
		return false
	}

	if len(os.Args) >= 2 && os.Args[1] == "pipeline" {
		return false
	}

	if len(os.Args) >= 2 && os.Args[1] == "whoami" {
		return false
	}

<<<<<<< HEAD
	if len(os.Args) >= 2 && os.Args[1] == "init" {
=======
	if len(os.Args) >= 2 && os.Args[1] == "use" {
>>>>>>> 0bdb3dbb
		return false
	}

	if len(os.Args) == 3 && (os.Args[2] == "-h" || os.Args[2] == "--help") {
		return true
	}

	return false
}<|MERGE_RESOLUTION|>--- conflicted
+++ resolved
@@ -102,24 +102,12 @@
 	ConfigureCmd struct {
 		Args []string `arg:"" optional:"" passthrough:"all"`
 	}
-<<<<<<< HEAD
-	UseCmd struct {
-=======
-	InitCmd struct {
->>>>>>> 0bdb3dbb
-		Args []string `arg:"" optional:"" passthrough:"all"`
-	}
 )
 
 // Delegation methods, we should delete when native Kong implementations ready
 func (p *PackageCmd) Run(cli *CLI) error   { return cli.delegateToCobraSystem("package", p.Args) }
 func (u *UserCmd) Run(cli *CLI) error      { return cli.delegateToCobraSystem("user", u.Args) }
 func (c *ConfigureCmd) Run(cli *CLI) error { return cli.delegateToCobraSystem("configure", c.Args) }
-<<<<<<< HEAD
-func (u *UseCmd) Run(cli *CLI) error       { return cli.delegateToCobraSystem("use", u.Args) }
-=======
-func (i *InitCmd) Run(cli *CLI) error      { return cli.delegateToCobraSystem("init", i.Args) }
->>>>>>> 0bdb3dbb
 
 // delegateToCobraSystem delegates execution to the legacy Cobra command system.
 // This is a temporary bridge during the Kong migration that ensures backwards compatibility
@@ -303,11 +291,11 @@
 		return false
 	}
 
-<<<<<<< HEAD
 	if len(os.Args) >= 2 && os.Args[1] == "init" {
-=======
-	if len(os.Args) >= 2 && os.Args[1] == "use" {
->>>>>>> 0bdb3dbb
+    return false
+	}
+
+  if len(os.Args) >= 2 && os.Args[1] == "use" {
 		return false
 	}
 
