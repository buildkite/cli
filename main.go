package main

import (
	"context"
	"fmt"
	"os"

	"github.com/alecthomas/kong"
	"github.com/buildkite/cli/v3/cmd/agent"
	"github.com/buildkite/cli/v3/cmd/artifacts"
	"github.com/buildkite/cli/v3/cmd/build"
	"github.com/buildkite/cli/v3/cmd/cluster"
	"github.com/buildkite/cli/v3/cmd/job"
<<<<<<< HEAD
	"github.com/buildkite/cli/v3/cmd/pipeline"
=======
	"github.com/buildkite/cli/v3/cmd/whoami"
>>>>>>> a468bc2a
	"github.com/buildkite/cli/v3/internal/cli"
	bkErrors "github.com/buildkite/cli/v3/internal/errors"
	"github.com/buildkite/cli/v3/internal/version"
	"github.com/buildkite/cli/v3/pkg/cmd/factory"
	"github.com/buildkite/cli/v3/pkg/cmd/root"
	"github.com/buildkite/cli/v3/pkg/output"
)

// Kong CLI structure, with base commands defined as additional commands are defined in their respective files
type CLI struct {
	// Global flags
	Yes     bool `help:"Skip all confirmation prompts" short:"y"`
	NoInput bool `help:"Disable all interactive prompts" name:"no-input"`
	Quiet   bool `help:"Suppress progress output" short:"q"`
	// Verbose bool `help:"Enable verbose error output" short:"V"` // TODO: Implement this, atm this is just a skeleton flag

	Agent     AgentCmd         `cmd:"" help:"Manage agents"`
	Api       ApiCmd           `cmd:"" help:"Interact with the Buildkite API"`
	Artifacts ArtifactsCmd     `cmd:"" help:"Manage pipeline build artifacts"`
	Build     BuildCmd         `cmd:"" help:"Manage pipeline builds"`
	Cluster   ClusterCmd       `cmd:"" help:"Manage organization clusters"`
	Configure ConfigureCmd     `cmd:"" help:"Configure Buildkite API token"`
	Init      InitCmd          `cmd:"" help:"Initialize a pipeline.yaml file"`
	Job       JobCmd           `cmd:"" help:"Manage jobs within a build"`
	Pipeline  PipelineCmd      `cmd:"" help:"Manage pipelines"`
	Package   PackageCmd       `cmd:"" help:"Manage packages"`
	Use       UseCmd           `cmd:"" help:"Select an organization"`
	User      UserCmd          `cmd:"" help:"Invite users to the organization"`
	Version   VersionCmd       `cmd:"" help:"Print the version of the CLI being used"`
	Whoami    whoami.WhoAmICmd `cmd:"" help:"Print the current user and organization"`
}

// Hybrid delegation commands, we should delete from these when native Kong implementations ready
type (
	VersionCmd struct {
		Args []string `arg:"" optional:"" passthrough:"all"`
	}
	AgentCmd struct {
		Pause  agent.PauseCmd  `cmd:"" help:"Pause a Buildkite agent."`
		List   agent.ListCmd   `cmd:"" help:"List agents."`
		Resume agent.ResumeCmd `cmd:"" help:"Resume a Buildkite agent."`
		Stop   agent.StopCmd   `cmd:"" help:"Stop Buildkite agents."`
		View   agent.ViewCmd   `cmd:"" help:"View details of an agent."`
	}
	ArtifactsCmd struct {
		Download artifacts.DownloadCmd `cmd:"" help:"Download an artifact by its UUID."`
		List     artifacts.ListCmd     `cmd:"" help:"List artifacts for a build or a job in a build."`
	}
	BuildCmd struct {
		Create   build.CreateCmd   `cmd:"" aliases:"new" help:"Create a new build."` // Aliasing "new" because we've renamed this to "create", but we need to support backwards compatibility
		Cancel   build.CancelCmd   `cmd:"" help:"Cancel a build."`
		View     build.ViewCmd     `cmd:"" help:"View build information."`
		List     build.ListCmd     `cmd:"" help:"List builds."`
		Download build.DownloadCmd `cmd:"" help:"Download resources for a build."`
		Rebuild  build.RebuildCmd  `cmd:"" help:"Rebuild a build."`
		Watch    build.WatchCmd    `cmd:"" help:"Watch a build's progress in real-time."`
	}
	ClusterCmd struct {
		List cluster.ListCmd `cmd:"" help:"List clusters."`
		View cluster.ViewCmd `cmd:"" help:"View cluster information."`
	}
	JobCmd struct {
		Cancel  job.CancelCmd  `cmd:"" help:"Cancel a job."`
		List    job.ListCmd    `cmd:"" help:"List jobs."`
		Retry   job.RetryCmd   `cmd:"" help:"Retry a job."`
		Unblock job.UnblockCmd `cmd:"" help:"Unblock a job."`
	}
	PackageCmd struct {
		Args []string `arg:"" optional:"" passthrough:"all"`
	}
	PipelineCmd struct {
		Create   pipeline.CreateCmd   `cmd:"" help:"Create a new pipeline."`
		List     pipeline.ListCmd     `cmd:"" help:"List pipelines."`
		Migrate  pipeline.MigrateCmd  `cmd:"" help:"Migrate a CI/CD pipeline configuration to Buildkite format."`
		Validate pipeline.ValidateCmd `cmd:"" help:"Validate a pipeline YAML file."`
		View     pipeline.ViewCmd     `cmd:"" help:"View a pipeline."`
	}
	UserCmd struct {
		Args []string `arg:"" optional:"" passthrough:"all"`
	}
	ApiCmd struct {
		Args []string `arg:"" optional:"" passthrough:"all"`
	}
	ConfigureCmd struct {
		Args []string `arg:"" optional:"" passthrough:"all"`
	}
	InitCmd struct {
		Args []string `arg:"" optional:"" passthrough:"all"`
	}
	UseCmd struct {
		Args []string `arg:"" optional:"" passthrough:"all"`
	}
)

// Delegation methods, we should delete when native Kong implementations ready
func (v *VersionCmd) Run(cli *CLI) error   { return cli.delegateToCobraSystem("version", v.Args) }
func (p *PackageCmd) Run(cli *CLI) error   { return cli.delegateToCobraSystem("package", p.Args) }
func (u *UserCmd) Run(cli *CLI) error      { return cli.delegateToCobraSystem("user", u.Args) }
func (a *ApiCmd) Run(cli *CLI) error       { return cli.delegateToCobraSystem("api", a.Args) }
func (c *ConfigureCmd) Run(cli *CLI) error { return cli.delegateToCobraSystem("configure", c.Args) }
func (i *InitCmd) Run(cli *CLI) error      { return cli.delegateToCobraSystem("init", i.Args) }
func (u *UseCmd) Run(cli *CLI) error       { return cli.delegateToCobraSystem("use", u.Args) }

// delegateToCobraSystem delegates execution to the legacy Cobra command system.
// This is a temporary bridge during the Kong migration that ensures backwards compatibility
// by reconstructing global flags that Kong has already parsed.
func (cli *CLI) delegateToCobraSystem(command string, args []string) error {
	// Preserve and restore original args for safety
	originalArgs := os.Args
	defer func() { os.Args = originalArgs }()

	// Reconstruct command args with global flags for Cobra compatibility
	reconstructedArgs := cli.buildCobraArgs(command, args)
	os.Args = reconstructedArgs

	if code := runCobraSystem(); code != 0 {
		os.Exit(code)
	}
	return nil
}

// buildCobraArgs constructs the argument slice for Cobra, including global flags.
// Kong parses and consumes global flags before delegation, so we need to reconstruct
// them to maintain backwards compatibility with Cobra commands.
func (cli *CLI) buildCobraArgs(command string, passthroughArgs []string) []string {
	args := []string{os.Args[0], command}

	if cli.Yes {
		args = append(args, "--yes")
	}
	if cli.NoInput {
		args = append(args, "--no-input")
	}
	if cli.Quiet {
		args = append(args, "--quiet")
	}
	// TODO: Add verbose flag reconstruction when implemented
	// if cli.Verbose {
	// 	args = append(args, "--verbose")
	// }

	args = append(args, passthroughArgs...)

	return args
}

func runCobraSystem() int {
	f, err := factory.New(version.Version)
	if err != nil {
		handleError(bkErrors.NewInternalError(err, "failed to initialize CLI", "This is likely a bug", "Report to Buildkite"))
		return bkErrors.ExitCodeInternalError
	}

	rootCmd, err := root.NewCmdRoot(f)
	if err != nil {
		handleError(bkErrors.NewInternalError(err, "failed to create commands", "This is likely a bug", "Report to Buildkite"))
		return bkErrors.ExitCodeInternalError
	}

	rootCmd.SetContext(context.Background())
	rootCmd.SilenceErrors = true

	if err := rootCmd.Execute(); err != nil {
		handleError(err)
		return 1
	}
	return 0
}

func handleError(err error) {
	bkErrors.NewHandler().Handle(err)
}

func newKongParser(cli *CLI) (*kong.Kong, error) {
	return kong.New(
		cli,
		kong.Name("bk"),
		kong.Description("Work with Buildkite from the command line."),
		kong.UsageOnError(),
		kong.Vars{
			"output_default_format": string(output.DefaultFormat),
		},
	)
}

func main() {
	os.Exit(run())
}

func run() int {
	// Handle no-args case by showing help instead of error
	// This addresses the Kong limitation described in https://github.com/alecthomas/kong/issues/33
	if len(os.Args) <= 1 {
		cli := &CLI{}
		parser, err := newKongParser(cli)
		if err != nil {
			fmt.Fprintf(os.Stderr, "Error: %v\n", err)
			return 1
		}
		_, _ = parser.Parse([]string{"--help"})
		return 0
	}

	// We can remove the isHelpRequest function when we have full Kong support for all commands
	if isHelpRequest() {
		return runCobraSystem()
	}

	cliInstance := &CLI{}

	parser, err := newKongParser(cliInstance)
	if err != nil {
		fmt.Fprintf(os.Stderr, "Error: %v\n", err)
		return 1
	}
	ctx, err := parser.Parse(os.Args[1:])
	if err != nil {
		fmt.Fprintf(os.Stderr, "Error: %v\n", err)
		return 1
	}

	globals := cli.Globals{
		Yes:     cliInstance.Yes,
		NoInput: cliInstance.NoInput,
		Quiet:   cliInstance.Quiet,
	}

	ctx.BindTo(cli.GlobalFlags(globals), (*cli.GlobalFlags)(nil))

	if err := ctx.Run(cliInstance); err != nil {
		handleError(err)
		return 1
	}
	return 0
}

// We can rip this out when we have full Kong support for all commands
func isHelpRequest() bool {
	// Let Kong handle no-args case and global help
	if len(os.Args) < 2 {
		return false
	}

	// Global help, e.g. bk --help - let Kong handle this too
	if len(os.Args) == 2 && (os.Args[1] == "-h" || os.Args[1] == "--help") {
		return false
	}

	// Let Kong handle build subcommand help since build is fully migrated
	if len(os.Args) >= 2 && os.Args[1] == "build" {
		return false
	}

	if len(os.Args) >= 2 && os.Args[1] == "agent" {
		return false
	}

	if len(os.Args) >= 2 && os.Args[1] == "job" {
		return false
	}

	if len(os.Args) >= 2 && os.Args[1] == "cluster" {
		return false
	}

	if len(os.Args) >= 2 && os.Args[1] == "artifacts" {
		return false
	}

<<<<<<< HEAD
	if len(os.Args) >= 2 && os.Args[1] == "pipeline" {
=======
	if len(os.Args) >= 2 && os.Args[1] == "whoami" {
>>>>>>> a468bc2a
		return false
	}

	if len(os.Args) == 3 && (os.Args[2] == "-h" || os.Args[2] == "--help") {
		return true
	}

	return false
}<|MERGE_RESOLUTION|>--- conflicted
+++ resolved
@@ -11,11 +11,8 @@
 	"github.com/buildkite/cli/v3/cmd/build"
 	"github.com/buildkite/cli/v3/cmd/cluster"
 	"github.com/buildkite/cli/v3/cmd/job"
-<<<<<<< HEAD
 	"github.com/buildkite/cli/v3/cmd/pipeline"
-=======
 	"github.com/buildkite/cli/v3/cmd/whoami"
->>>>>>> a468bc2a
 	"github.com/buildkite/cli/v3/internal/cli"
 	bkErrors "github.com/buildkite/cli/v3/internal/errors"
 	"github.com/buildkite/cli/v3/internal/version"
@@ -285,11 +282,11 @@
 		return false
 	}
 
-<<<<<<< HEAD
 	if len(os.Args) >= 2 && os.Args[1] == "pipeline" {
-=======
+		return false
+	}
+	
 	if len(os.Args) >= 2 && os.Args[1] == "whoami" {
->>>>>>> a468bc2a
 		return false
 	}
 
