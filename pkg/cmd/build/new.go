--- conflicted
+++ resolved
@@ -6,11 +6,7 @@
 	"github.com/MakeNowJust/heredoc"
 	"github.com/buildkite/cli/v3/internal/io"
 	"github.com/buildkite/cli/v3/internal/pipeline"
-<<<<<<< HEAD
-	"github.com/buildkite/cli/v3/internal/pipelines"
-=======
 	"github.com/buildkite/cli/v3/internal/pipeline/resolver"
->>>>>>> 416d5a89
 	"github.com/buildkite/cli/v3/pkg/cmd/factory"
 	"github.com/buildkite/go-buildkite/v3/buildkite"
 	tea "github.com/charmbracelet/bubbletea"
@@ -36,13 +32,6 @@
 			If the pipeline argument is omitted, it will be resolved using the current directory.
 		`),
 		RunE: func(cmd *cobra.Command, args []string) error {
-<<<<<<< HEAD
-			resolvers := pipeline.NewAggregateResolver(
-				pipelineResolverPositionArg(args, f.Config),
-				pipelines.PipelineResolverFromConfig(f.LocalConfig),
-			)
-			pipeline, err := resolvers.Resolve()
-=======
 			resolvers := resolver.NewAggregateResolver(
 				resolver.ResolveFromPositionalArgument(args, 0, f.Config),
 				resolver.ResolveFromPath("", f.Config.Organization, f.RestAPIClient),
@@ -59,7 +48,6 @@
 			}, "Resolving pipeline")
 			p := tea.NewProgram(r)
 			finalModel, err := p.Run()
->>>>>>> 416d5a89
 			if err != nil {
 				return err
 			}
@@ -78,27 +66,6 @@
 	return &cmd
 }
 
-<<<<<<< HEAD
-func pipelineResolverPositionArg(args []string, conf *config.Config) pipeline.PipelineResolverFn {
-	return func() (*pipeline.Pipeline, error) {
-		// if args does not have values, skip this resolver
-		if len(args) < 2 {
-			return nil, nil
-		}
-
-		org, name := parsePipelineArg(args[1], conf)
-		// if we could not parse the pipeline from the arg then return no pipeline or error, to pass indicate to pass to
-		// the next resolver in the chain
-		if org == "" || name == "" {
-			return nil, nil
-		}
-
-		return &pipeline.Pipeline{Name: name, Org: org}, nil
-	}
-}
-
-=======
->>>>>>> 416d5a89
 func newBuild(org string, pipeline string, f *factory.Factory, message string, commit string, branch string, web bool) error {
 	l := io.NewPendingCommand(func() tea.Msg {
 
