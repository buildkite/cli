--- conflicted
+++ resolved
@@ -6,11 +6,7 @@
 	"github.com/MakeNowJust/heredoc"
 	"github.com/buildkite/cli/v3/internal/io"
 	"github.com/buildkite/cli/v3/internal/pipeline"
-<<<<<<< HEAD
-	"github.com/buildkite/cli/v3/internal/pipelines"
-=======
 	"github.com/buildkite/cli/v3/internal/pipeline/resolver"
->>>>>>> 416d5a89
 	"github.com/buildkite/cli/v3/pkg/cmd/factory"
 	tea "github.com/charmbracelet/bubbletea"
 	"github.com/spf13/cobra"
@@ -33,13 +29,6 @@
 		`),
 		RunE: func(cmd *cobra.Command, args []string) error {
 			buildId := args[0]
-<<<<<<< HEAD
-			resolvers := pipeline.NewAggregateResolver(
-				pipelineResolverPositionArg(args, f.Config),
-				pipelines.PipelineResolverFromConfig(f.LocalConfig),
-			)
-			pipeline, err := resolvers.Resolve()
-=======
 			resolvers := resolver.NewAggregateResolver(
 				resolver.ResolveFromPositionalArgument(args, 1, f.Config),
 				resolver.ResolveFromPath("", f.Config.Organization, f.RestAPIClient),
@@ -56,7 +45,6 @@
 			}, "Resolving pipeline")
 			p := tea.NewProgram(r)
 			finalModel, err := p.Run()
->>>>>>> 416d5a89
 			if err != nil {
 				return err
 			}
