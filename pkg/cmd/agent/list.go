package agent

import (
	"os"

	"github.com/MakeNowJust/heredoc"
	"github.com/buildkite/cli/v3/internal/agent"
	"github.com/buildkite/cli/v3/pkg/cmd/factory"
	"github.com/buildkite/go-buildkite/v3/buildkite"
	tea "github.com/charmbracelet/bubbletea"
	"github.com/spf13/cobra"
)

func NewCmdAgentList(f *factory.Factory) *cobra.Command {
	var name, version, hostname string
	var perpage int

	cmd := cobra.Command{
		DisableFlagsInUseLine: true,
		Use:                   "list",
		Args:                  cobra.NoArgs,
		Short:                 "List agents",
		Long: heredoc.Doc(`
			List all connected agents for the current organization.
		`),
		RunE: func(cmd *cobra.Command, args []string) error {
			loader := func(page int) tea.Cmd {
				return func() tea.Msg {
					opts := buildkite.AgentListOptions{
						Name:     name,
						Hostname: hostname,
						Version:  version,
						ListOptions: buildkite.ListOptions{
							Page:    page,
							PerPage: perpage,
						},
					}

					agents, resp, err := f.RestAPIClient.Agents.List(f.Config.Organization, &opts)
					items := make([]agent.AgentListItem, len(agents))

<<<<<<< HEAD
				for i, a := range agents {
					a := a
					items[i] = agent.AgentListItem{
						Agent: &a,
=======
					if err != nil {
						return err
>>>>>>> 634f2108
					}

					for i, a := range agents {
						a := a
						items[i] = agent.AgentListItem{
							Agent: &a,
						}
					}

					return agent.NewAgentItemsMsg(items, resp.LastPage)
				}
			}

			model := agent.NewAgentList(loader, 1, perpage)

			p := tea.NewProgram(model, tea.WithAltScreen())

			if _, err := p.Run(); err != nil {
				os.Exit(1)
			}

			return nil
		},
	}

	cmd.Flags().StringVar(&name, "name", "", "Filter agents by their name")
	cmd.Flags().StringVar(&version, "version", "", "Filter agents by their agent version")
	cmd.Flags().StringVar(&hostname, "hostname", "", "Filter agents by their hostname")
	cmd.Flags().IntVar(&perpage, "per-page", 30, "Number of agents to fetch per API call")

	return &cmd
}<|MERGE_RESOLUTION|>--- conflicted
+++ resolved
@@ -39,15 +39,8 @@
 					agents, resp, err := f.RestAPIClient.Agents.List(f.Config.Organization, &opts)
 					items := make([]agent.AgentListItem, len(agents))
 
-<<<<<<< HEAD
-				for i, a := range agents {
-					a := a
-					items[i] = agent.AgentListItem{
-						Agent: &a,
-=======
 					if err != nil {
 						return err
->>>>>>> 634f2108
 					}
 
 					for i, a := range agents {
