--- conflicted
+++ resolved
@@ -37,22 +37,11 @@
 						},
 					}
 
-<<<<<<< HEAD
-				if err != nil {
-					return errors.Join(errors.New("Failed loading agents"), err)
-				}
-
-				for i, a := range agents {
-					a := a
-					items[i] = agent.AgentListItem{
-						Agent: &a,
-=======
 					agents, resp, err := f.RestAPIClient.Agents.List(f.Config.Organization, &opts)
 					items := make([]agent.AgentListItem, len(agents))
 
 					if err != nil {
-						return err
->>>>>>> a4576c7a
+						return errors.Join(errors.New("Failed loading agents"), err)
 					}
 
 					for i, a := range agents {
@@ -66,16 +55,12 @@
 				}
 			}
 
-<<<<<<< HEAD
 			stopper := func(id string, force bool) any {
 				_, err := f.RestAPIClient.Agents.Stop(f.Config.Organization, id, force)
 				return err
 			}
 
-			model := agent.NewAgentList(loader, stopper)
-=======
-			model := agent.NewAgentList(loader, 1, perpage)
->>>>>>> a4576c7a
+			model := agent.NewAgentList(loader, 1, perpage, stopper)
 
 			p := tea.NewProgram(model, tea.WithAltScreen())
 
