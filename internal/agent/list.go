--- conflicted
+++ resolved
@@ -7,35 +7,22 @@
 	"github.com/charmbracelet/bubbles/key"
 	"github.com/charmbracelet/bubbles/list"
 	tea "github.com/charmbracelet/bubbletea"
-<<<<<<< HEAD
-=======
-	"github.com/charmbracelet/lipgloss"
 	"github.com/pkg/browser"
->>>>>>> a4576c7a
 )
 
 type AgentStopFn func(string, bool) any
-type AgentLoadFn func() any
 
 type AgentListModel struct {
-<<<<<<< HEAD
-	agentList    list.Model
-	agentLoader  tea.Cmd
-	agentStopper AgentStopFn
-}
-
-func NewAgentList(agentLoader tea.Cmd, agentStopper AgentStopFn) AgentListModel {
-=======
 	agentList        list.Model
 	agentCurrentPage int
 	agentPerPage     int
 	agentLastPage    int
 	agentsLoading    bool
 	agentLoader      func(int) tea.Cmd
+	agentStopper     AgentStopFn
 }
 
-func NewAgentList(loader func(int) tea.Cmd, page, perpage int) AgentListModel {
->>>>>>> a4576c7a
+func NewAgentList(loader func(int) tea.Cmd, page, perpage int, agentStopper AgentStopFn) AgentListModel {
 	l := list.New(nil, NewDelegate(), 0, 0)
 	l.Title = "Buildkite Agents"
 	l.SetStatusBarItemName("agent", "agents")
@@ -57,16 +44,11 @@
 	l.AdditionalFullHelpKeys = l.AdditionalShortHelpKeys
 
 	return AgentListModel{
-<<<<<<< HEAD
-		agentList:    l,
-		agentLoader:  agentLoader,
-		agentStopper: agentStopper,
-=======
 		agentList:        l,
 		agentCurrentPage: page,
 		agentPerPage:     perpage,
 		agentLoader:      loader,
->>>>>>> a4576c7a
+		agentStopper:     agentStopper,
 	}
 }
 
@@ -122,22 +104,6 @@
 			return m, m.stopAgent(false)
 		case "S": // stop an agent forcefully
 			return m, m.stopAgent(true)
-		}
-	case AgentStopped:
-		m.agentList.StopSpinner()
-		return m, nil
-	case tea.WindowSizeMsg:
-<<<<<<< HEAD
-		// when viewport size is reported, start a spinner and show a message to the user indicating agents are loading
-		m.agentList.SetSize(msg.Width, msg.Height)
-=======
-		// When viewport size is reported, start a spinner and show a message to the user indicating agents are loading
-		h, v := agentListStyle.GetFrameSize()
-		m.agentList.SetSize(msg.Width-h, msg.Height-v)
->>>>>>> a4576c7a
-		return m, tea.Batch(m.agentList.StartSpinner(), m.agentList.NewStatusMessage("Loading agents"))
-	case tea.KeyMsg:
-		switch msg.String() {
 		case "down":
 			// Calculate last element, unfiltered and if the last agent page via the API has been reached
 			lastListItem := m.agentList.Index() == len(m.agentList.Items())-1
@@ -161,6 +127,13 @@
 				}
 			}
 		}
+	case AgentStopped:
+		m.agentList.StopSpinner()
+		return m, nil
+	case tea.WindowSizeMsg:
+		// when viewport size is reported, start a spinner and show a message to the user indicating agents are loading
+		m.agentList.SetSize(msg.Width, msg.Height)
+		return m, tea.Batch(m.agentList.StartSpinner(), m.agentList.NewStatusMessage("Loading agents"))
 	// Custom messages
 	case AgentItemsMsg:
 		// When a new page of agents is received, append them to existing agents in the list and stop the loading
