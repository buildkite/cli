package io

import (
	"fmt"
	"os"
	"strconv"
<<<<<<< HEAD

	"golang.org/x/term"
=======
	"strings"
>>>>>>> c1383d1b
)

const (
	typeOrganizationMessage = "Pick an organization"
	typePipelineMessage     = "Select a pipeline"
)

// PromptForOne will show the list of options to the user, allowing them to select one to return.
// It's possible for them to choose none or cancel the selection, resulting in an error.
// If noInput is true, it will fail instead of prompting.
// If there's no TTY available, it will also fail instead of prompting.
//
// For global flag support requirements, see the Confirm() function documentation.
func PromptForOne(resource string, options []string, noInput bool) (string, error) {
	if noInput {
		return "", fmt.Errorf("interactive input required but --no-input flag is set")
	}

	// Check if we have a TTY available - if not, treat it as if noInput is true
	if !term.IsTerminal(int(os.Stdin.Fd())) {
		return "", fmt.Errorf("interactive input required but no TTY available")
	}

	var message string
	switch resource {
	case "pipeline":
		message = typePipelineMessage
	case "organization":
		message = typeOrganizationMessage
	default:
		message = "Please select one of the options below"
	}

	if len(options) == 0 {
		return "", fmt.Errorf("no options available")
	}

	fmt.Printf("%s:\n", message)
	for i, option := range options {
		fmt.Printf("  %d. %s\n", i+1, option)
	}
	fmt.Printf("Enter number (1-%d): ", len(options))

	response, err := ReadLine()
	if err != nil {
		return "", err
	}
	num, err := strconv.Atoi(response)
	if err != nil || num < 1 || num > len(options) {
		return "", fmt.Errorf("invalid selection")
	}

	return options[num-1], nil
}

// PromptForInput prompts the user to enter a string value.
// If a default value is provided, it will be shown in brackets and used if the user presses enter.
// If noInput is true, it will return the default value or an error if no default is provided.
func PromptForInput(prompt, defaultVal string, noInput bool) (string, error) {
	if noInput {
		if defaultVal != "" {
			return defaultVal, nil
		}
		return "", fmt.Errorf("interactive input required but --no-input flag is set")
	}

	if defaultVal != "" {
		fmt.Printf("%s [%s]: ", prompt, defaultVal)
	} else {
		fmt.Printf("%s: ", prompt)
	}

	response, err := ReadLine()
	if err != nil {
		return "", err
	}

	response = strings.TrimSpace(response)
	if response == "" && defaultVal != "" {
		return defaultVal, nil
	}

	if response == "" {
		return "", fmt.Errorf("no value provided for %s", prompt)
	}

	return response, nil
}<|MERGE_RESOLUTION|>--- conflicted
+++ resolved
@@ -4,12 +4,9 @@
 	"fmt"
 	"os"
 	"strconv"
-<<<<<<< HEAD
+	"strings"
 
-	"golang.org/x/term"
-=======
-	"strings"
->>>>>>> c1383d1b
+	"github.com/mattn/go-isatty"
 )
 
 const (
@@ -29,7 +26,7 @@
 	}
 
 	// Check if we have a TTY available - if not, treat it as if noInput is true
-	if !term.IsTerminal(int(os.Stdin.Fd())) {
+	if !isatty.IsTerminal(os.Stdin.Fd()) {
 		return "", fmt.Errorf("interactive input required but no TTY available")
 	}
 
